#!/usr/bin/env python
"""
This uses the skeleton_agent.py file from the Python-codec of rl-glue
as a starting point.


Author: Nathan Sprague
"""

#
# Copyright (C) 2008, Brian Tanner
#
#http://rl-glue-ext.googlecode.com/
#
# Licensed under the Apache License, Version 2.0 (the "License");
# you may not use this file except in compliance with the License.
# You may obtain a copy of the License at
#
#     http://www.apache.org/licenses/LICENSE-2.0
#
# Unless required by applicable law or agreed to in writing, software
# distributed under the License is distributed on an "AS IS" BASIS,
# WITHOUT WARRANTIES OR CONDITIONS OF ANY KIND, either express or implied.
# See the License for the specific language governing permissions and
# limitations under the License.
#

import sys
import copy
import os
import cPickle
import time
import random
import argparse
import logging
import datetime

from rlglue.agent.Agent import Agent
from rlglue.agent import AgentLoader as AgentLoader
from rlglue.types import Action
from rlglue.utils import TaskSpecVRLGLUE3

import numpy as np
import matplotlib.pyplot as plt
from PIL import Image
import cv2

import cnn_q_learner
import ale_data_set
import theano

floatX = theano.config.floatX

IMAGE_WIDTH = 160
IMAGE_HEIGHT = 210

CROPPED_SIZE = 80


class NeuralAgent(Agent):
    randGenerator=random.Random()

    DefaultLearningRate = 0.0001
    DefaultDiscountRate = 0.9
    DefaultEpsilonStart = 1.0
    DefaultEpsilonMin = 0.1
    DefaultEpsilonDecay = 1000000
    DefaultTestingEpsilon = 0.05
    DefaultHistoryLength = 4
    DefaultHistoryMax = 1000000
    DefaultBatchSize = 32
    DefaultPauseTime = 0

    def __init__(self, learning_rate=DefaultLearningRate,
        batch_size=DefaultBatchSize,
        discount_rate=DefaultDiscountRate,
        experiment_prefix='',
        nn_file=None,
        pause=DefaultPauseTime,
        epsilon_start=DefaultEpsilonStart,
        epsilon_min=DefaultEpsilonMin,
        epsilon_decay=DefaultEpsilonDecay,
        testing_epsilon=DefaultTestingEpsilon,
        history_length=DefaultHistoryLength,
        max_history=DefaultHistoryMax):


        self.learning_rate=learning_rate
        self.batch_size=batch_size
        self.discount=discount_rate
        self.experiment_prefix=experiment_prefix
        self.nn_file=nn_file
        self.pause=pause
        self.epsilon_start=epsilon_start
        self.epsilon_min=epsilon_min
        self.epsilon_decay=epsilon_decay
        self.phi_length=history_length
        self.max_history=max_history
        self.testing_epsilon = testing_epsilon


        # CREATE A FOLDER TO HOLD RESULTS
        time_str = datetime.datetime.now().strftime("%Y-%m-%d-%H-%M")
        if self.experiment_prefix:
            experiment_prefix = "%s_" % self.experiment_prefix
        else:
            experiment_prefix = self.experiment_prefix
        self.experiment_directory = "%s%s_%s_%s" % (experiment_prefix, time_str, str(self.learning_rate).replace(".", "p"), str(self.discount).replace(".", "p"))

        logging.info("Experiment directory: %s" % self.experiment_directory)

        try:
            os.stat(self.experiment_directory)
        except (IOError, OSError):
            os.makedirs(self.experiment_directory)

        self.learning_file = self.results_file = None


    def agent_init(self, task_spec_string):
        """
        This function is called once at the beginning of an experiment.

        Arguments: task_spec_string - A string defining the task.  This string
                                      is decoded using
                                      TaskSpecVRLGLUE3.TaskSpecParser
        """
        # DO SOME SANITY CHECKING ON THE TASKSPEC
        TaskSpec = TaskSpecVRLGLUE3.TaskSpecParser(task_spec_string)
        if TaskSpec.valid:

            assert ((len(TaskSpec.getIntObservations()) == 0) !=
                    (len(TaskSpec.getDoubleObservations()) == 0)), \
                "expecting continous or discrete observations.  Not both."
            assert len(TaskSpec.getDoubleActions()) == 0, \
                "expecting no continuous actions"
            assert not TaskSpec.isSpecial(TaskSpec.getIntActions()[0][0]), \
                " expecting min action to be a number not a special value"
            assert not TaskSpec.isSpecial(TaskSpec.getIntActions()[0][1]), \
                " expecting max action to be a number not a special value"
            self.num_actions = TaskSpec.getIntActions()[0][1]+1
        else:
            logging.error("INVALID TASK SPEC")

        self.data_set = ale_data_set.DataSet(width=CROPPED_SIZE,
                                             height=CROPPED_SIZE,
                                             max_steps=self.max_history,
                                             phi_length=self.phi_length)

        # just needs to be big enough to create phi's
        self.test_data_set = ale_data_set.DataSet(width=CROPPED_SIZE,
                                                  height=CROPPED_SIZE,
                                                  max_steps=10,
                                                  phi_length=self.phi_length)
        self.epsilon = self.epsilon_start
        if self.epsilon_decay != 0:
            self.epsilon_rate = (self.epsilon - self.epsilon_min) / float(self.epsilon_decay)
        else:
            self.epsilon_rate = 0


        self.testing = False

        if self.nn_file is None:
            self.network = self._init_network()
        else:
            with open(self.nn_file, 'r') as handle:
                self.network = cPickle.load(handle)

        self._open_results_file()
        self._open_learning_file()

        self.best_score_ever = None
        self.step_counter = 0
        self.episode_counter = 0
        self.episode_reward = 0
        self.batch_counter = 0

        self.holdout_data = None

        # In order to add an element to the data set we need the
        # previous state and action and the current reward.  These
        # will be used to store states and actions.
        self.last_image = None
        self.last_action = None

        # Images for keeping best-looking runs
        self.episode_images = []
        self.best_run_images = []


    def _init_network(self):
        """
        A subclass may override this if a different sort
        of network is desired.
        """
        return cnn_q_learner.CNNQLearner(self.num_actions,
                                         self.phi_length,
                                         CROPPED_SIZE,
                                         CROPPED_SIZE,
                                         discount=self.discount,
                                         learning_rate=self.learning_rate,
                                         batch_size=self.batch_size,
                                         approximator='cuda_conv')



    def _open_results_file(self):
        results_filename = os.path.join(self.experiment_directory, 'results.csv')
        logging.info("OPENING %s" % results_filename)
        self.results_file = open(results_filename, 'w')
        self.results_file.write(\
            'epoch,num_episodes,total_reward,reward_per_epoch,best_reward,mean_q,mean_q_considered\n')

    def _open_learning_file(self):
        learning_filename = os.path.join(self.experiment_directory, 'learning.csv')
        self.learning_file = open(learning_filename, 'w')
        self.learning_file.write('mean_loss,epsilon\n')

    def _update_results_file(self, epoch, num_episodes, holdout_sum):
        out = "{},{},{},{},{},{},{}\n".format(epoch, num_episodes, self.total_reward,
                                  self.total_reward / float(num_episodes), self.best_epoch_reward,
                                  holdout_sum, float(self.episode_q) / self.episode_chosen_steps)
        self.results_file.write(out)
        self.results_file.flush()


    def _update_learning_file(self):
        out = "{},{}\n".format(np.mean(self.loss_averages),
                               self.epsilon)
        self.learning_file.write(out)
        self.learning_file.flush()


    def agent_start(self, observation):
        """
        This method is called once at the beginning of each episode.
        No reward is provided, because reward is only available after
        an action has been taken.

        Arguments:
           observation - An observation of type rlglue.types.Observation

        Returns:
           An action of type rlglue.types.Action
        """

        self.step_counter = 0
        self.batch_counter = 0
        self.episode_reward = 0
        self.episode_q = 0
        self.episode_chosen_steps = 0

        # We report the mean loss for every epoch.
        self.loss_averages = []

        self.start_time = time.time()
        this_int_action = self.randGenerator.randint(0, self.num_actions-1)
        return_action = Action()
        return_action.intArray = [this_int_action]

        self.last_action = this_int_action

        self.last_image, raw_image = self.preprocess_observation_original(observation.intArray)
        if self.testing:
            if raw_image is not None:
                self.episode_images = [raw_image]
            else:
                self.episod_images = []


        return return_action


    def preprocess_observation(self, observation):
        """
        Return a processed version of the observation, and an image of the observation for record-keeping
        """

        # reshape linear to original image size
        image = observation.reshape(IMAGE_HEIGHT, IMAGE_WIDTH, 3)
        # convert from int32s
        image = np.array(image, dtype='uint8')

        # convert to an image
        pilled = Image.fromarray(image,'RGB')

        # resize and crop to a square
        if IMAGE_HEIGHT > IMAGE_WIDTH:
            resize_width = CROPPED_SIZE
            resize_height = int(round(float(IMAGE_HEIGHT) * CROPPED_SIZE / IMAGE_WIDTH))
        else:
            resize_height = CROPPED_SIZE
            resize_width = int(round(float(IMAGE_WIDTH) * CROPPED_SIZE / IMAGE_HEIGHT))

        resized = pilled.resize((resize_width, resize_height), Image.BILINEAR)

        # We select the bottom part since that's where the action happens
        # This makes a mockery of the bit above that is meant to be all general'n'shit
        crop_y = resize_height - CROPPED_SIZE
        cropped = resized.crop((0, crop_y, resize_width, resize_height))
        greyscaled = cropped.convert('L')

        arrayed = np.asarray(greyscaled)

        return arrayed, pilled


    def preprocess_observation_original(self, observation):
        image = observation.reshape(IMAGE_HEIGHT, IMAGE_WIDTH, 3)
        # convert from int32s
        image = np.array(image, dtype=floatX)
        greyscaled = cv2.cvtColor(image, cv2.COLOR_RGB2GRAY)
        resized = cv2.resize(greyscaled, (CROPPED_SIZE, CROPPED_SIZE),
        interpolation=cv2.INTER_LINEAR)
        uinted = np.array(resized, dtype='uint8')
        return uinted, None


    def agent_step(self, reward, observation):
        """
        This method is called each time step.

        Arguments:
           reward      - Real valued reward.
           observation - An observation of type rlglue.types.Observation

        Returns:
           An action of type rlglue.types.Action

        """

        self.step_counter += 1
        return_action = Action()

        current_image, raw_image = self.preprocess_observation_original(observation.intArray)

        #plt.imshow(current_image)
        #plt.colorbar()
        #plt.show()
        #time.sleep(10)

        #TESTING---------------------------
        if self.testing:
            if raw_image is not None:
                self.episode_images.append(raw_image)
            self.episode_reward += reward
            int_action, max_q = self.choose_action(self.test_data_set, self.testing_epsilon,
                                             current_image, np.clip(reward, -1, 1))
            if max_q is not None:
                self.episode_chosen_steps += 1
                self.episode_q += max_q

            if self.pause > 0:
                time.sleep(self.pause)

        #NOT TESTING---------------------------
        else:
            self.epsilon = max(self.epsilon_min,
                               self.epsilon - self.epsilon_rate)

            int_action, max_q = self.choose_action(self.data_set, self.epsilon,
                                             current_image, np.clip(reward, -1, 1))

            if len(self.data_set) > self.batch_size:
                loss = self.do_training()
                self.batch_counter += 1
                self.loss_averages.append(loss)

        return_action.intArray = [int_action]

        self.last_action = int_action
        self.last_image = current_image

        return return_action

    def choose_action(self, data_set, epsilon, current_image, reward):
        """
        Add the most recent data to the data set and choose
        an action based on the current policy.
        """

        data_set.add_sample(self.last_image,
                            self.last_action,
                            reward, False)
        if self.step_counter >= self.phi_length:
            phi = data_set.phi(current_image)
            int_action, max_q = self.network.choose_action(phi, epsilon)
        else:
            int_action = self.randGenerator.randint(0, self.num_actions - 1)
            max_q = None
        return int_action, max_q

    def do_training(self):
        """
        Returns the average loss for the current batch.
        May be overridden if a subclass needs to train the network
        differently.
        """
        states, actions, rewards, next_states, terminals = \
                                self.data_set.random_batch(self.batch_size)
        return self.network.train(states, actions, rewards,
                                  next_states, terminals)


    def agent_end(self, reward):
        """
        This function is called once at the end of an episode.

        Arguments:
           reward      - Real valued reward.

        Returns:
            None
        """

        logging.info("agent end being called")
        self.episode_counter += 1
        self.step_counter += 1
        total_time = time.time() - self.start_time

        if self.testing:
            self.episode_reward += reward
            if self.best_epoch_reward is None or self.episode_reward > self.best_epoch_reward:
                self.best_epoch_reward = self.episode_reward
                self.best_run_images = self.episode_images

                if self.best_score_ever is None or self.episode_reward > self.best_score_ever:
                    self.best_score_ever = self.episode_reward

            self.total_reward += self.episode_reward
        else:
            logging.info("Simulated at a rate of {} frames/s ({} batches/s) \n Average loss: {}".format(\
                self.step_counter / total_time,
                self.batch_counter/total_time,
                np.mean(self.loss_averages)))

            self._update_learning_file()

            # Store the latest sample.
            self.data_set.add_sample(self.last_image,
                                     self.last_action,
                                     np.clip(reward, -1, 1),
                                     True)


    def agent_cleanup(self):
        """
        Called once at the end of an experiment.  We could save results
        here, but we use the agent_message mechanism instead so that
        a file name can be provided by the experiment.
        """

        logging.info("Best score: %s" % self.best_score_ever)

        if self.learning_file:
            self.learning_file.close()
        if self.results_file:
            self.results_file.close()

    def agent_message(self, in_message):
        """
        The experiment will cause this method to be called.  Used
        to save data to the indicated file.
        """

        logging.info("Received %s" % in_message)

        #WE NEED TO DO THIS BECAUSE agent_end is not called
        # we run out of steps.
        if in_message.startswith("episode_end"):
            self.agent_end(0)

        elif in_message.startswith("finish_epoch"):
            epoch = int(in_message.split(" ")[1])
            network_filename = os.path.join(self.experiment_directory, 'network_file_%s.pkl' % epoch)
            #net_file = open(network_filename, 'w')
            #cPickle.dump(self.network, net_file, -1)
            #net_file.close()

        elif in_message.startswith("start_testing"):
            self.testing = True
            self.total_reward = 0
            self.episode_counter = 0
            self.best_epoch_reward = None

        elif in_message.startswith("finish_testing"):
            self.testing = False
            holdout_size = 3200
            epoch = int(in_message.split(" ")[1])

            if self.holdout_data is None:
<<<<<<< HEAD
                self.holdout_data = self.data_set.random_batch(holdout_size *
                                                          self.batch_size)[0]
=======
                self.holdout_data = self.data_set.random_batch(holdout_size)[0]
>>>>>>> e7a16744

            holdout_sum = 0
            for i in range(holdout_size * self.batch_size):
                holdout_sum += np.max(
                    self.network.q_vals(self.holdout_data[i, ...]))

            self._update_results_file(epoch, self.episode_counter,
                                      holdout_sum / (holdout_size * self.batch_size))
            self.record_best_run(epoch)
        else:
            return "I don't know how to respond to your message"


    def record_best_run(self, epoch):
        recording_directory = os.path.join(self.experiment_directory, "bestof%03d_%s" % (epoch, self.best_epoch_reward))
        os.mkdir(recording_directory)

        for index, image in enumerate(self.best_run_images):
            full_name = os.path.join(recording_directory, "frame%06d.png" % index)
            image.save(full_name)

    def _show_phis(self, phi1, phi2):
        for p in range(self.phi_length):
            plt.subplot(2, self.phi_length, p+1)
            plt.imshow(phi1[p, :, :], interpolation='none', cmap="gray")
            plt.grid(color='r', linestyle='-', linewidth=1)
        for p in range(self.phi_length):
            plt.subplot(2, self.phi_length, p+5)
            plt.imshow(phi2[p, :, :], interpolation='none', cmap="gray")
            plt.grid(color='r', linestyle='-', linewidth=1)
        plt.show()


def main(args):
    """
    Mostly just read command line arguments here. We do this here
    instead of agent_init to make it possible to use --help from
    the command line without starting an experiment.
    """

    from logutils import setupLogging

    # Handle command line argument:
    parser = argparse.ArgumentParser(description='Neural rl agent.')
    parser.add_argument("-v", "--verbose", dest="verbosity", default=0, action="count",
                      help="Verbosity.  Invoke many times for higher verbosity")

    parser.add_argument("-lr", '--learning-rate', dest="learning_rate", type=float,
        default=NeuralAgent.DefaultLearningRate,
        help='Learning rate (default: %(default)s)')
    parser.add_argument("-d", '--discount', dest="discount_rate", type=float, default=NeuralAgent.DefaultDiscountRate,
                        help='Discount rate (default: %(default)s)')
    parser.add_argument('-b', '--batch-size', dest="batch_size", type=int, default=NeuralAgent.DefaultBatchSize,
        help='Batch size (default: %(default)s)')
    parser.add_argument('-e', '--experiment-prefix', dest="experiment_prefix", type=str, default="",
        help='Experiment name prefix (default: %(default)s)')
    parser.add_argument("-n", '--nn-file', dest="nn_file", type=str, default=None,
        help='Pickle file containing trained net. (default: %(default)s)')
    parser.add_argument("-p", '--pause', dest="pause", type=float, default=NeuralAgent.DefaultPauseTime,
        help='Amount of time to pause display while testing. (default: %(default)s)')
    parser.add_argument("-es", '--epsilon-start', dest="epsilon_start", type=float,
        default=NeuralAgent.DefaultEpsilonStart,
        help='Starting value for epsilon. (default: %(default)s)')
    parser.add_argument('--epsilon-min', dest="epsilon_min", type=float, default=NeuralAgent.DefaultEpsilonMin,
        help='Minimum epsilon. (default: %(default)s)')
    parser.add_argument('--epsilon-decay', dest="epsilon_decay", type=float, default=NeuralAgent.DefaultEpsilonDecay,
        help='Number of steps to minimum epsilon. (default: %(default)s)')
    parser.add_argument("-hl", '--history-length', dest="history_length", type=int, default=NeuralAgent.DefaultHistoryLength,
        help='History length (default: %(default)s)')
    parser.add_argument('--max-history', dest="max_history", type=int, default=NeuralAgent.DefaultHistoryMax,
        help='Maximum number of steps stored (default: %(default)s)')

    # ignore unknowns
    parameters, _ = parser.parse_known_args(args)

    setupLogging(parameters.verbosity)

    AgentLoader.loadAgent(NeuralAgent(learning_rate=parameters.learning_rate,
        batch_size=parameters.batch_size,
        discount_rate=parameters.discount_rate,
        experiment_prefix=parameters.experiment_prefix,
        nn_file=parameters.nn_file,
        pause=parameters.pause,
        epsilon_start=parameters.epsilon_start,
        epsilon_min=parameters.epsilon_min,
        epsilon_decay=parameters.epsilon_decay,
        history_length=parameters.history_length,
        max_history=parameters.max_history))


if __name__ == "__main__":
    sys.exit(main(sys.argv[1:]))<|MERGE_RESOLUTION|>--- conflicted
+++ resolved
@@ -490,20 +490,15 @@
             epoch = int(in_message.split(" ")[1])
 
             if self.holdout_data is None:
-<<<<<<< HEAD
-                self.holdout_data = self.data_set.random_batch(holdout_size *
-                                                          self.batch_size)[0]
-=======
                 self.holdout_data = self.data_set.random_batch(holdout_size)[0]
->>>>>>> e7a16744
 
             holdout_sum = 0
-            for i in range(holdout_size * self.batch_size):
+            for i in range(holdout_size):
                 holdout_sum += np.max(
                     self.network.q_vals(self.holdout_data[i, ...]))
 
             self._update_results_file(epoch, self.episode_counter,
-                                      holdout_sum / (holdout_size * self.batch_size))
+                                      holdout_sum / holdout_size)
             self.record_best_run(epoch)
         else:
             return "I don't know how to respond to your message"
