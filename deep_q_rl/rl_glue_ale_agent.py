#!/usr/bin/env python
"""
This uses the skeleton_agent.py file from the Python-codec of rl-glue
as a starting point.


Author: Nathan Sprague
"""

#
# Copyright (C) 2008, Brian Tanner
#
#http://rl-glue-ext.googlecode.com/
#
# Licensed under the Apache License, Version 2.0 (the "License");
# you may not use this file except in compliance with the License.
# You may obtain a copy of the License at
#
#     http://www.apache.org/licenses/LICENSE-2.0
#
# Unless required by applicable law or agreed to in writing, software
# distributed under the License is distributed on an "AS IS" BASIS,
# WITHOUT WARRANTIES OR CONDITIONS OF ANY KIND, either express or implied.
# See the License for the specific language governing permissions and
# limitations under the License.
#

import sys
import copy
import os
import cPickle
import time
import random
import argparse
import logging
import datetime
import sys
sys.setrecursionlimit(10000)

from rlglue.agent.Agent import Agent
from rlglue.agent import AgentLoader as AgentLoader
from rlglue.types import Action
from rlglue.utils import TaskSpecVRLGLUE3

import numpy as np
<<<<<<< HEAD
=======
#import cv2

import argparse

>>>>>>> 304f9147
import matplotlib.pyplot as plt
import cv2
import theano

import cnn_q_learner
import ale_data_set
from playingarea import PlayingArea

floatX = theano.config.floatX

IMAGE_WIDTH = 160
IMAGE_HEIGHT = 210

assert IMAGE_HEIGHT > IMAGE_WIDTH

CROPPED_SIZE = 84

# Number of rows to crop off the bottom of the (downsampled) screen.
# This is appropriate for breakout, but it may need to be modified
# for other games. 
CROP_OFFSET = 8


class NeuralAgent(Agent):
    randGenerator=random.Random()

<<<<<<< HEAD
    DefaultLearningRate = 0.0001
    DefaultDiscountRate = 0.9
    DefaultEpsilonStart = 1.0
    DefaultEpsilonMin = 0.1
    DefaultEpsilonDecay = 1000000
    DefaultTestingEpsilon = 0.01
    DefaultHistoryLength = 4
    DefaultHistoryMax = 1000000
    DefaultBatchSize = 32
    DefaultPauseTime = 0

    def __init__(self, game_name,
        learning_rate=DefaultLearningRate,
        batch_size=DefaultBatchSize,
        discount_rate=DefaultDiscountRate,
        experiment_prefix='',
        nn_file=None,
        pause=DefaultPauseTime,
        epsilon_start=DefaultEpsilonStart,
        epsilon_min=DefaultEpsilonMin,
        epsilon_decay=DefaultEpsilonDecay,
        testing_epsilon=DefaultTestingEpsilon,
        history_length=DefaultHistoryLength,
        max_history=DefaultHistoryMax):


        self.game_name = game_name
        self.learning_rate=learning_rate
        self.batch_size=batch_size
        self.discount=discount_rate
        self.experiment_prefix=experiment_prefix
        self.nn_file=nn_file
        self.pause=pause
        self.epsilon_start=epsilon_start
        self.epsilon_min=epsilon_min
        self.epsilon_decay=epsilon_decay
        self.phi_length=history_length
        self.max_history=max_history
        self.testing_epsilon = testing_epsilon


        # We are going with a CV crop
        self.preprocess_observation = self._preprocess_observation_cropped_by_cv
        self.save_image = self._save_array
=======
    def __init__(self):
        """
        Mostly just read command line arguments here. We do this here
        instead of agent_init to make it possible to use --help from
        the command line without starting an experiment.
        """

        # Handle command line argument:
        parser = argparse.ArgumentParser(description='Neural rl agent.')
        parser.add_argument('--learning_rate', type=float, default=.0002,
                            help='Learning rate')
        parser.add_argument('--rms_decay', type=float, default=.99,
                            help='Decay rate for rms_prop')
        parser.add_argument('--momentum', type=float, default=0,
                            help='Momentum term for Nesterov momentum.')
        parser.add_argument('--discount', type=float, default=.95,
                            help='Discount rate')
        parser.add_argument('--epsilon_start', type=float, default=1.0,
                            help='Starting value for epsilon.')
        parser.add_argument('--epsilon_min', type=float, default=0.1,
                            help='Minimum epsilon.')
        parser.add_argument('--epsilon_decay', type=float, default=1000000,
                            help='Number of steps to minimum epsilon.')
        parser.add_argument('--phi_length', type=int, default=4,
                            help='History length')
        parser.add_argument('--max_history', type=int, default=1000000,
                            help='Maximum number of steps stored')
        parser.add_argument('--batch_size', type=int, default=32,
                            help='Batch size')
        parser.add_argument('--exp_pref', type=str, default="",
                            help='Experiment name prefix')
        parser.add_argument('--nn_file', type=str, default=None,
                            help='Pickle file containing trained net.')
        parser.add_argument('--pause', type=float, default=0,
                            help='Amount of time to pause display while testing.')
        # Create instance variables directy from the arguments:
        parser.parse_known_args(namespace=self)
>>>>>>> 304f9147

        # CREATE A FOLDER TO HOLD RESULTS
        time_str = datetime.datetime.now().strftime("%Y-%m-%d-%H-%M")
        prefices = []
        if self.experiment_prefix:
            prefices.append(experiment_prefix)
        if self.game_name:
            prefices.append(self.game_name)

        if prefices:
            experiment_prefix = "%s_" % "_".join(prefices)
        else:
            experiment_prefix = ''

        self.experiment_directory = "%s%s_%s_%s" % (experiment_prefix, time_str, str(self.learning_rate).replace(".", "p"), str(self.discount).replace(".", "p"))

        logging.info("Experiment directory: %s" % self.experiment_directory)

        try:
            os.stat(self.experiment_directory)
        except (IOError, OSError):
            os.makedirs(self.experiment_directory)

        self.learning_file = self.results_file = None


    def agent_init(self, task_spec_string):
        """
        This function is called once at the beginning of an experiment.

        Arguments: task_spec_string - A string defining the task.  This string
                                      is decoded using
                                      TaskSpecVRLGLUE3.TaskSpecParser
        """
        # DO SOME SANITY CHECKING ON THE TASKSPEC
        logging.info("Task spec: %s" % task_spec_string)
        TaskSpec = TaskSpecVRLGLUE3.TaskSpecParser(task_spec_string)
        if TaskSpec.valid:

            assert ((len(TaskSpec.getIntObservations()) == 0) !=
                    (len(TaskSpec.getDoubleObservations()) == 0)), \
                "expecting continous or discrete observations.  Not both."
            assert len(TaskSpec.getDoubleActions()) == 0, \
                "expecting no continuous actions"
            assert not TaskSpec.isSpecial(TaskSpec.getIntActions()[0][0]), \
                " expecting min action to be a number not a special value"
            assert not TaskSpec.isSpecial(TaskSpec.getIntActions()[0][1]), \
                " expecting max action to be a number not a special value"
            self.num_actions = TaskSpec.getIntActions()[0][1]+1
        else:
            logging.error("INVALID TASK SPEC")


        self.data_set = ale_data_set.DataSet(width=CROPPED_SIZE,
                                             height=CROPPED_SIZE,
                                             max_steps=self.max_history,
                                             phi_length=self.phi_length)

        # just needs to be big enough to create phi's
        self.test_data_set = ale_data_set.DataSet(width=CROPPED_SIZE,
                                                  height=CROPPED_SIZE,
                                                  max_steps=10,
                                                  phi_length=self.phi_length)
        self.epsilon = self.epsilon_start
        if self.epsilon_decay != 0:
            self.epsilon_rate = (self.epsilon - self.epsilon_min) / float(self.epsilon_decay)
        else:
            self.epsilon_rate = 0


        self.testing = False

        if self.nn_file is None:
            self.network = self._init_network()
        else:
            with open(self.nn_file, 'r') as handle:
                self.network = cPickle.load(handle)

        self._open_results_file()
        self._open_learning_file()

        self.best_score_ever = None
        self.step_counter = 0
        self.episode_counter = 0
        self.episode_reward = 0
        self.batch_counter = 0

        self.holdout_data = None

        # In order to add an element to the data set we need the
        # previous state and action and the current reward.  These
        # will be used to store states and actions.
        self.last_image = None
        self.last_action = None

        # Images for keeping best-looking runs
        self.episode_images = []
        self.best_run_images = []

        self._crop_y = self.calculate_y_crop_offset()
        logging.info("Cropping at %s" % self._crop_y)


    def calculate_y_crop_offset(self):
        """
        Calculate the y-offset where we are going to crop the image in the target size
        """

        if self.game_name:
            playing_section = PlayingArea[self.game_name]
        else:
            playing_section = 'bottom'

        pre_crop_height = int(round(float(IMAGE_HEIGHT) * CROPPED_SIZE / IMAGE_WIDTH))
        shrink_factor = float(CROPPED_SIZE) / IMAGE_WIDTH

        if playing_section == 'top':
            return 0
        elif playing_section == 'bottom':
            return pre_crop_height - CROPPED_SIZE
        elif playing_section in ['centre', 'center']:
            return (pre_crop_height - CROPPED_SIZE) // 2
        else:
            # pixel counts
            if playing_section >= 0:
                return int(round(playing_section * shrink_factor))
            else:
                return pre_crop_height + int(round(playing_section * shrink_factor)) - CROPPED_SIZE




    def _init_network(self):
        """
        A subclass may override this if a different sort
        of network is desired.
        """
        return cnn_q_learner.CNNQLearner(self.num_actions,
                                         self.phi_length,
                                         CROPPED_SIZE,
                                         CROPPED_SIZE,
                                         discount=self.discount,
                                         learning_rate=self.learning_rate,
                                         decay=self.rms_decay,
                                         momentum=self.momentum,
                                         batch_size=self.batch_size,
                                         approximator='cuda_conv')



    def _open_results_file(self):
        results_filename = os.path.join(self.experiment_directory, 'results.csv')
        logging.info("OPENING %s" % results_filename)
        self.results_file = open(results_filename, 'w')
        self.results_file.write(\
            'epoch,num_episodes,total_reward,reward_per_epoch,best_reward,mean_q,mean_q_considered\n')

    def _open_learning_file(self):
        learning_filename = os.path.join(self.experiment_directory, 'learning.csv')
        self.learning_file = open(learning_filename, 'w')
        self.learning_file.write('mean_loss,epsilon\n')

    def _update_results_file(self, epoch, num_episodes, holdout_sum):
        out = "{},{},{},{},{},{},{}\n".format(epoch, num_episodes, self.total_reward,
                                  self.total_reward / max(1.0, float(num_episodes)), self.best_epoch_reward,
                                  holdout_sum, self.epoch_considered_q / max(1, self.epoch_considered_steps))
        self.results_file.write(out)
        self.results_file.flush()


    def _update_learning_file(self):
        out = "{},{}\n".format(np.mean(self.loss_averages),
                               self.epsilon)
        self.learning_file.write(out)
        self.learning_file.flush()


    def agent_start(self, observation):
        """
        This method is called once at the beginning of each episode.
        No reward is provided, because reward is only available after
        an action has been taken.

        Arguments:
           observation - An observation of type rlglue.types.Observation

        Returns:
           An action of type rlglue.types.Action
        """

        self.step_counter = 0
        self.batch_counter = 0
        self.episode_reward = 0
        self.episode_q = 0
        self.episode_chosen_steps = 0

        # We report the mean loss for every epoch.
        self.loss_averages = []

        self.start_time = time.time()
        this_int_action = self.randGenerator.randint(0, self.num_actions-1)
        return_action = Action()
        return_action.intArray = [this_int_action]

        self.last_action = this_int_action

        self.last_image, raw_image = self.preprocess_observation(observation.intArray)
        if self.testing:
            if raw_image is not None:
                self.episode_images = [raw_image]
            else:
                self.episod_images = []


        return return_action



<<<<<<< HEAD
    def _preprocess_observation_cropped_by_cv(self, observation):
        # reshape linear to original image size
        image = observation[128:].reshape(IMAGE_HEIGHT, IMAGE_WIDTH, 3)
        # convert from int32s
        image = np.array(image, dtype="uint8")
        greyscaled = cv2.cvtColor(image, cv2.COLOR_RGB2GRAY)

        resize_width = CROPPED_SIZE
        resize_height = int(round(float(IMAGE_HEIGHT) * CROPPED_SIZE / IMAGE_WIDTH))

        resized = cv2.resize(greyscaled, (resize_width, resize_height),
        interpolation=cv2.INTER_LINEAR)

        # We select a square section determined by the values set in playingarea
        cropped = resized[self._crop_y:self._crop_y + CROPPED_SIZE, :]

        return cropped, image



    def _preprocess_observation_resized_by_cv(self, observation):
        image = observation[128:].reshape(IMAGE_HEIGHT, IMAGE_WIDTH, 3)
        # convert from int32s
        floated = np.array(image, dtype=floatX)
        greyscaled = cv2.cvtColor(floated, cv2.COLOR_RGB2GRAY)
        resized = cv2.resize(greyscaled, (CROPPED_SIZE, CROPPED_SIZE),
        interpolation=cv2.INTER_LINEAR)
        uinted = np.array(resized, dtype='uint8')
        return uinted, image
=======
    def _resize_observation(self, observation):
        img = observation.reshape(IMG_WIDTH, IMG_HEIGHT)
        bottom_row = IMG_HEIGHT - CROP_OFFSET
        top_row = bottom_row - CROPPED_HEIGHT
        img = img[:, top_row:bottom_row]
        img = np.array(img, dtype='uint8')
        return img.ravel()
>>>>>>> 304f9147


    def agent_step(self, reward, observation):
        """
        This method is called each time step.

        Arguments:
           reward      - Real valued reward.
           observation - An observation of type rlglue.types.Observation

        Returns:
           An action of type rlglue.types.Action

        """

        self.step_counter += 1
        return_action = Action()

        current_image, raw_image = self.preprocess_observation(observation.intArray)

        # if self.step_counter % 100 == 0:
        #     plt.imshow(current_image)
        #     plt.colorbar()
        #     plt.show()
        #     time.sleep(0.4)

        #TESTING---------------------------
        if self.testing:
            if raw_image is not None:
                self.episode_images.append(raw_image)
            self.episode_reward += reward
            int_action, max_q = self.choose_action(self.test_data_set, self.testing_epsilon,
                                             current_image, np.clip(reward, -1, 1))
            if max_q is not None:
                self.epoch_considered_steps += 1
                self.epoch_considered_q += max_q

            if self.pause > 0:
                time.sleep(self.pause)

        #NOT TESTING---------------------------
        else:
            self.epsilon = max(self.epsilon_min,
                               self.epsilon - self.epsilon_rate)

            int_action, max_q = self.choose_action(self.data_set, self.epsilon,
                                             current_image, np.clip(reward, -1, 1))

            if len(self.data_set) > self.batch_size:
                loss = self.do_training()
                self.batch_counter += 1
                self.loss_averages.append(loss)

        # Map it back to ALE's actions
        return_action.intArray = [int_action]

        self.last_action = int_action
        self.last_image = current_image

        return return_action

    def choose_action(self, data_set, epsilon, current_image, reward):
        """
        Add the most recent data to the data set and choose
        an action based on the current policy.
        """

        data_set.add_sample(self.last_image,
                            self.last_action,
                            reward, False)
        if self.step_counter >= self.phi_length:
            phi = data_set.phi(current_image)
            int_action, max_q = self.network.choose_action(phi, epsilon)
        else:
            int_action = self.randGenerator.randint(0, self.num_actions - 1)
            max_q = None
        return int_action, max_q

    def do_training(self):
        """
        Returns the average loss for the current batch.
        May be overridden if a subclass needs to train the network
        differently.
        """
        states, actions, rewards, next_states, terminals = \
                                self.data_set.random_batch(self.batch_size)
        return self.network.train(states, actions, rewards,
                                  next_states, terminals)


    def agent_end(self, reward, epoch_end=False):
        """
        This function is called once at the end of an episode.

        Arguments:
           reward      - Real valued reward.

        Returns:
            None
        """

        if self.step_counter <= 0:
            # Corner case where we get an end due to end of epoch just after a game ended
            return

        self.episode_counter += 1
        self.step_counter += 1
        total_time = time.time() - self.start_time

        if self.testing:
            self.episode_reward += reward
            if self.best_epoch_reward is None or self.episode_reward > self.best_epoch_reward:
                self.best_epoch_reward = self.episode_reward
                self.best_run_images = self.episode_images

                if self.best_score_ever is None or self.episode_reward > self.best_score_ever:
                    self.best_score_ever = self.episode_reward

            self.total_reward += self.episode_reward
        else:
            logging.info("Simulated at a rate of {} frames/s ({} batches/s) \n Average loss: {}".format(\
                self.step_counter / total_time,
                self.batch_counter/total_time,
                np.mean(self.loss_averages)))

            self._update_learning_file()

            # Store the latest sample.
            self.data_set.add_sample(self.last_image,
                                     self.last_action,
                                     np.clip(reward, -1, 1),
                                     True)


    def agent_cleanup(self):
        """
        Called once at the end of an experiment.  We could save results
        here, but we use the agent_message mechanism instead so that
        a file name can be provided by the experiment.
        """

        logging.info("Best score: %s" % self.best_score_ever)

        if self.learning_file:
            self.learning_file.close()
        if self.results_file:
            self.results_file.close()


    def _start_epoch(self, epoch):
        pass

    def _finish_epoch(self, epoch):
        self.agent_end(0, epoch_end=True)

        network_filename = os.path.join(self.experiment_directory, 'network_file_%s.pkl' % epoch)
        net_file = open(network_filename, 'w')
        cPickle.dump(self.network, net_file, -1)
        net_file.close()

    def _start_testing(self):
        self.testing = True
        self.total_reward = 0
        self.episode_counter = 0
        self.best_epoch_reward = None
        self.epoch_considered_q = 0
        self.epoch_considered_steps = 0


    def _finish_testing(self, epoch):
        self.agent_end(0, epoch_end=True)

        self.testing = False
        holdout_size = 3200

        if self.holdout_data is None:
            self.holdout_data = self.data_set.random_batch(holdout_size)[0]

        holdout_sum = 0
        for i in range(holdout_size):
            holdout_sum += np.max(
                self.network.q_vals(self.holdout_data[i, ...]))

        self._update_results_file(epoch, self.episode_counter,
                                  holdout_sum / holdout_size)
        self.record_best_run(epoch)


    def agent_message(self, in_message):
        """
        The experiment will cause this method to be called.  Used
        to save data to the indicated file.
        """

        logging.info("Received %s" % in_message)

        if in_message.startswith("start_epoch"):
            epoch = int(in_message.split(" ")[1])
            self._start_epoch(epoch)

        elif in_message.startswith("finish_epoch"):
            epoch = int(in_message.split(" ")[1])
            self._finish_epoch(epoch)

        elif in_message.startswith("start_testing"):
            self._start_testing()

        elif in_message.startswith("finish_testing"):
            epoch = int(in_message.split(" ")[1])            
            self._finish_testing(epoch)
        else:
            return "I don't know how to respond to your message"


    def record_best_run(self, epoch):
        recording_directory = os.path.join(self.experiment_directory, "bestof%03d_%s" % (epoch, self.best_epoch_reward))
        os.mkdir(recording_directory)

        for index, image in enumerate(self.best_run_images):
            full_name = os.path.join(recording_directory, "frame%06d.png" % index)
            self.save_image(image, full_name)


    def _save_array(self, image, filename):
        # Need to swap the colour order since cv2 expects BGR
        cv2.imwrite(filename, image[:,:,::-1])

    def _show_phis(self, phi1, phi2):
        for p in range(self.phi_length):
            plt.subplot(2, self.phi_length, p+1)
            plt.imshow(phi1[p, :, :], interpolation='none', cmap="gray")
            plt.grid(color='r', linestyle='-', linewidth=1)
        for p in range(self.phi_length):
            plt.subplot(2, self.phi_length, p+5)
            plt.imshow(phi2[p, :, :], interpolation='none', cmap="gray")
            plt.grid(color='r', linestyle='-', linewidth=1)
        plt.show()


def main(args):
    """
    Mostly just read command line arguments here. We do this here
    instead of agent_init to make it possible to use --help from
    the command line without starting an experiment.
    """

    from logutils import setupLogging

    # Handle command line argument:
    parser = argparse.ArgumentParser(description='Neural rl agent.')
    parser.add_argument("-v", "--verbose", dest="verbosity", default=0, action="count",
                      help="Verbosity.  Invoke many times for higher verbosity")
    parser.add_argument("-g", '--game-name', dest="game_name", default=None,
        help='Name of the game')
    parser.add_argument("-lr", '--learning-rate', dest="learning_rate", type=float,
        default=NeuralAgent.DefaultLearningRate,
        help='Learning rate (default: %(default)s)')
    parser.add_argument("-d", '--discount', dest="discount_rate", type=float, default=NeuralAgent.DefaultDiscountRate,
                        help='Discount rate (default: %(default)s)')
    parser.add_argument('-b', '--batch-size', dest="batch_size", type=int, default=NeuralAgent.DefaultBatchSize,
        help='Batch size (default: %(default)s)')
    parser.add_argument('-e', '--experiment-prefix', dest="experiment_prefix", type=str, default="",
        help='Experiment name prefix (default: %(default)s)')
    parser.add_argument("-n", '--nn-file', dest="nn_file", type=str, default=None,
        help='Pickle file containing trained net. (default: %(default)s)')
    parser.add_argument("-p", '--pause', dest="pause", type=float, default=NeuralAgent.DefaultPauseTime,
        help='Amount of time to pause display while testing. (default: %(default)s)')
    parser.add_argument("-es", '--epsilon-start', dest="epsilon_start", type=float,
        default=NeuralAgent.DefaultEpsilonStart,
        help='Starting value for epsilon. (default: %(default)s)')
    parser.add_argument('--epsilon-min', dest="epsilon_min", type=float, default=NeuralAgent.DefaultEpsilonMin,
        help='Minimum epsilon. (default: %(default)s)')
    parser.add_argument('--epsilon-decay', dest="epsilon_decay", type=float, default=NeuralAgent.DefaultEpsilonDecay,
        help='Number of steps to minimum epsilon. (default: %(default)s)')
    parser.add_argument("-hl", '--history-length', dest="history_length", type=int, default=NeuralAgent.DefaultHistoryLength,
        help='History length (default: %(default)s)')
    parser.add_argument('--max-history', dest="max_history", type=int, default=NeuralAgent.DefaultHistoryMax,
        help='Maximum number of steps stored (default: %(default)s)')

    # ignore unknowns
    parameters, _ = parser.parse_known_args(args)

    setupLogging(parameters.verbosity)

    AgentLoader.loadAgent(NeuralAgent(parameters.game_name,
        learning_rate=parameters.learning_rate,
        batch_size=parameters.batch_size,
        discount_rate=parameters.discount_rate,
        experiment_prefix=parameters.experiment_prefix,
        nn_file=parameters.nn_file,
        pause=parameters.pause,
        epsilon_start=parameters.epsilon_start,
        epsilon_min=parameters.epsilon_min,
        epsilon_decay=parameters.epsilon_decay,
        history_length=parameters.history_length,
        max_history=parameters.max_history))


if __name__ == "__main__":
    sys.exit(main(sys.argv[1:]))<|MERGE_RESOLUTION|>--- conflicted
+++ resolved
@@ -43,13 +43,6 @@
 from rlglue.utils import TaskSpecVRLGLUE3
 
 import numpy as np
-<<<<<<< HEAD
-=======
-#import cv2
-
-import argparse
-
->>>>>>> 304f9147
 import matplotlib.pyplot as plt
 import cv2
 import theano
@@ -76,7 +69,6 @@
 class NeuralAgent(Agent):
     randGenerator=random.Random()
 
-<<<<<<< HEAD
     DefaultLearningRate = 0.0001
     DefaultDiscountRate = 0.9
     DefaultEpsilonStart = 1.0
@@ -121,45 +113,6 @@
         # We are going with a CV crop
         self.preprocess_observation = self._preprocess_observation_cropped_by_cv
         self.save_image = self._save_array
-=======
-    def __init__(self):
-        """
-        Mostly just read command line arguments here. We do this here
-        instead of agent_init to make it possible to use --help from
-        the command line without starting an experiment.
-        """
-
-        # Handle command line argument:
-        parser = argparse.ArgumentParser(description='Neural rl agent.')
-        parser.add_argument('--learning_rate', type=float, default=.0002,
-                            help='Learning rate')
-        parser.add_argument('--rms_decay', type=float, default=.99,
-                            help='Decay rate for rms_prop')
-        parser.add_argument('--momentum', type=float, default=0,
-                            help='Momentum term for Nesterov momentum.')
-        parser.add_argument('--discount', type=float, default=.95,
-                            help='Discount rate')
-        parser.add_argument('--epsilon_start', type=float, default=1.0,
-                            help='Starting value for epsilon.')
-        parser.add_argument('--epsilon_min', type=float, default=0.1,
-                            help='Minimum epsilon.')
-        parser.add_argument('--epsilon_decay', type=float, default=1000000,
-                            help='Number of steps to minimum epsilon.')
-        parser.add_argument('--phi_length', type=int, default=4,
-                            help='History length')
-        parser.add_argument('--max_history', type=int, default=1000000,
-                            help='Maximum number of steps stored')
-        parser.add_argument('--batch_size', type=int, default=32,
-                            help='Batch size')
-        parser.add_argument('--exp_pref', type=str, default="",
-                            help='Experiment name prefix')
-        parser.add_argument('--nn_file', type=str, default=None,
-                            help='Pickle file containing trained net.')
-        parser.add_argument('--pause', type=float, default=0,
-                            help='Amount of time to pause display while testing.')
-        # Create instance variables directy from the arguments:
-        parser.parse_known_args(namespace=self)
->>>>>>> 304f9147
 
         # CREATE A FOLDER TO HOLD RESULTS
         time_str = datetime.datetime.now().strftime("%Y-%m-%d-%H-%M")
@@ -377,8 +330,6 @@
         return return_action
 
 
-
-<<<<<<< HEAD
     def _preprocess_observation_cropped_by_cv(self, observation):
         # reshape linear to original image size
         image = observation[128:].reshape(IMAGE_HEIGHT, IMAGE_WIDTH, 3)
@@ -396,7 +347,6 @@
         cropped = resized[self._crop_y:self._crop_y + CROPPED_SIZE, :]
 
         return cropped, image
-
 
 
     def _preprocess_observation_resized_by_cv(self, observation):
@@ -408,15 +358,6 @@
         interpolation=cv2.INTER_LINEAR)
         uinted = np.array(resized, dtype='uint8')
         return uinted, image
-=======
-    def _resize_observation(self, observation):
-        img = observation.reshape(IMG_WIDTH, IMG_HEIGHT)
-        bottom_row = IMG_HEIGHT - CROP_OFFSET
-        top_row = bottom_row - CROPPED_HEIGHT
-        img = img[:, top_row:bottom_row]
-        img = np.array(img, dtype='uint8')
-        return img.ravel()
->>>>>>> 304f9147
 
 
     def agent_step(self, reward, observation):
