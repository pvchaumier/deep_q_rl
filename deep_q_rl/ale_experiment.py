"""The ALEExperiment class handles the logic for training a deep
Q-learning agent in the Arcade Learning Environment.

Author: Nathan Sprague

"""
import logging
import numpy as np
import random
import cv2

# Number of rows to crop off the bottom of the (downsampled) screen.
# This is appropriate for breakout, but it may need to be modified
# for other games.
CROP_OFFSET = 8


class ALEExperiment(object):
    def __init__(self, ale, agent, resized_width, resized_height,
                 resize_method, num_epochs, epoch_length, test_length,
<<<<<<< HEAD
                 death_ends_episode, max_start_nullops):
=======
                 frame_skip, death_ends_episode, max_start_nullops, rng):
>>>>>>> 1f2ee299
        self.ale = ale
        self.agent = agent
        self.num_epochs = num_epochs
        self.epoch_length = epoch_length
        self.test_length = test_length
        self.frame_skip = frame_skip
        self.death_ends_episode = death_ends_episode
        self.min_action_set = ale.getMinimalActionSet()
        self.resized_width = resized_width
        self.resized_height = resized_height
        self.resize_method = resize_method
        self.width, self.height = ale.getScreenDims()

        self.buffer_length = 2
        self.buffer_count = 0
        self.screen_buffer = np.empty((self.buffer_length,
                                       self.height, self.width),
                                      dtype=np.uint8)

        self.terminal_lol = False # Most recent episode ended on a loss of life
        self.max_start_nullops = max_start_nullops
<<<<<<< HEAD
=======
        self.rng = rng
>>>>>>> 1f2ee299

    def run(self):
        """
        Run the desired number of training epochs, a testing epoch
        is conducted after each training epoch.
        """
        for epoch in range(1, self.num_epochs + 1):
            self.run_epoch(epoch, self.epoch_length)
            self.agent.finish_epoch(epoch)

            if self.test_length > 0:
                self.agent.start_testing()
                self.run_epoch(epoch, self.test_length, True)
                self.agent.finish_testing(epoch)

    def run_epoch(self, epoch, num_steps, testing=False):
        """ Run one 'epoch' of training or testing, where an epoch is defined
        by the number of steps executed.  Prints a progress report after
        every trial

        Arguments:
        epoch - the current epoch number
        num_steps - steps per epoch
        testing - True if this Epoch is used for testing and not training

        """
        self.terminal_lol = False # Make sure each epoch starts with a reset.
        steps_left = num_steps
        while steps_left > 0:
            prefix = "testing" if testing else "training"
            logging.info(prefix + " epoch: " + str(epoch) + " steps_left: " +
                         str(steps_left))
            _, num_steps = self.run_episode(steps_left, testing)

            steps_left -= num_steps


    def _init_episode(self):
        """ This method resets the game if needed, performs enough null
        actions to ensure that the screen buffer is ready and optionally
        performs a randomly determined number of null action to randomize
        the initial game state."""

        if not self.terminal_lol or self.ale.game_over():
            self.ale.reset_game()

            if self.max_start_nullops > 0:
                random_actions = self.rng.randint(0, self.max_start_nullops+1)
                for _ in range(random_actions):
                    self._act(0) # Null action

        # Make sure the screen buffer is filled at the beginning of
        # each episode...
        self._act(0)
        self._act(0)


    def _act(self, action):
        """Perform the indicated action for a single frame, return the
        resulting reward and store the resulting screen image in the
        buffer

        """
        reward = self.ale.act(action)
        index = self.buffer_count % self.buffer_length

        self.ale.getScreenGrayscale(self.screen_buffer[index, ...])

        self.buffer_count += 1
        return reward

    def _step(self, action):
        """ Repeat one action the appopriate number of times and return
        the summed reward. """
        reward = 0
        for _ in range(self.frame_skip):
            reward += self._act(action)

        return reward

    def run_episode(self, max_steps, testing):
        """Run a single training episode.

        The boolean terminal value returned indicates whether the
        episode ended because the game ended or the agent died (True)
        or because the maximum number of steps was reached (False).
        Currently this value will be ignored.

        Return: (terminal, num_steps)

        """

        self._init_episode()

            if testing and self.max_start_nullops > 0:
                # take a random number of null actions to randomise the initial conditions
                random_actions = random.randint(0, self.max_start_nullops)
                logging.info("Sitting for %s actions" % random_actions)
                for _ in range(random_actions):
                    self.ale.act(0) # Null action
                    if self.ale.game_over():
                        # over before it started. Oh well
                        return True, 0

        start_lives = self.ale.lives()

        action = self.agent.start_episode(self.get_observation())
        num_steps = 0
        while True:
            reward = self._step(self.min_action_set[action])
            self.terminal_lol = (self.death_ends_episode and not testing and
                                 self.ale.lives() < start_lives)
            terminal = self.ale.game_over() or self.terminal_lol
            num_steps += 1

            if terminal or num_steps >= max_steps:
                self.agent.end_episode(reward, terminal)
                break

            action = self.agent.step(reward, self.get_observation())
        return terminal, num_steps


    def get_observation(self):
        """ Resize and merge the previous two screen images """

        assert self.buffer_count >= 2
        index = self.buffer_count % self.buffer_length - 1
        max_image = np.maximum(self.screen_buffer[index, ...],
                               self.screen_buffer[index - 1, ...])
        return self.resize_image(max_image)

    def resize_image(self, image):
        """ Appropriately resize a single image """

        if self.resize_method == 'crop':
            # resize keeping aspect ratio
            resize_height = int(round(
                float(self.height) * self.resized_width / self.width))

            resized = cv2.resize(image,
                                 (self.resized_width, resize_height),
                                 interpolation=cv2.INTER_LINEAR)

            # Crop the part we want
            crop_y_cutoff = resize_height - CROP_OFFSET - self.resized_height
            cropped = resized[crop_y_cutoff:
                              crop_y_cutoff + self.resized_height, :]

            return cropped
        elif self.resize_method == 'scale':
            return cv2.resize(image,
                              (self.resized_width, self.resized_height),
                              interpolation=cv2.INTER_LINEAR)
        else:
            raise ValueError('Unrecognized image resize method.')
<|MERGE_RESOLUTION|>--- conflicted
+++ resolved
@@ -6,7 +6,6 @@
 """
 import logging
 import numpy as np
-import random
 import cv2
 
 # Number of rows to crop off the bottom of the (downsampled) screen.
@@ -18,11 +17,7 @@
 class ALEExperiment(object):
     def __init__(self, ale, agent, resized_width, resized_height,
                  resize_method, num_epochs, epoch_length, test_length,
-<<<<<<< HEAD
-                 death_ends_episode, max_start_nullops):
-=======
                  frame_skip, death_ends_episode, max_start_nullops, rng):
->>>>>>> 1f2ee299
         self.ale = ale
         self.agent = agent
         self.num_epochs = num_epochs
@@ -44,10 +39,7 @@
 
         self.terminal_lol = False # Most recent episode ended on a loss of life
         self.max_start_nullops = max_start_nullops
-<<<<<<< HEAD
-=======
         self.rng = rng
->>>>>>> 1f2ee299
 
     def run(self):
         """
@@ -142,16 +134,6 @@
 
         self._init_episode()
 
-            if testing and self.max_start_nullops > 0:
-                # take a random number of null actions to randomise the initial conditions
-                random_actions = random.randint(0, self.max_start_nullops)
-                logging.info("Sitting for %s actions" % random_actions)
-                for _ in range(random_actions):
-                    self.ale.act(0) # Null action
-                    if self.ale.game_over():
-                        # over before it started. Oh well
-                        return True, 0
-
         start_lives = self.ale.lives()
 
         action = self.agent.start_episode(self.get_observation())
