#! /usr/bin/env python
"""
Execute a training run of deep-Q-Leaning with parameters that
are consistent with:

Human-level control through deep reinforcement learning.
Nature, 518(7540):529-533, February 2015

"""

import launcher
import sys

class Defaults:
    # ----------------------
    # Experiment Parameters
    # ----------------------
    STEPS_PER_EPOCH = 250000
    EPOCHS = 200
    STEPS_PER_TEST = 125000

    # ----------------------
    # ALE Parameters
    # ----------------------
    BASE_ROM_PATH = "../roms/"
    ROM = 'breakout.bin'
    FRAME_SKIP = 4
    REPEAT_ACTION_PROBABILITY = 0

    # ----------------------
    # Agent/Network parameters:
    # ----------------------
    UPDATE_RULE = 'deepmind_rmsprop'
    BATCH_ACCUMULATOR = 'sum'
    LEARNING_RATE = .00025
    DISCOUNT = .99
    RMS_DECAY = .95 # (Rho)
    RMS_EPSILON = .01
    MOMENTUM = 0 # Note that the "momentum" value mentioned in the Nature
                 # paper is not used in the same way as a traditional momentum
                 # term.  It is used to track gradient for the purpose of
                 # estimating the standard deviation. This package uses
                 # rho/RMS_DECAY to track both the history of the gradient
                 # and the squared gradient.
    CLIP_DELTA = 1.0
    EPSILON_START = 1.0
    EPSILON_MIN = .1
    EPSILON_DECAY = 1000000
    PHI_LENGTH = 4
    UPDATE_FREQUENCY = 4
    REPLAY_MEMORY_SIZE = 1000000
    BATCH_SIZE = 32
    NETWORK_TYPE = "nature_dnn"
    FREEZE_INTERVAL = 10000
    REPLAY_START_SIZE = 50000
    RESIZE_METHOD = 'scale'
    RESIZED_WIDTH = 84
    RESIZED_HEIGHT = 84
    DEATH_ENDS_EPISODE = 'true'
    MAX_START_NULLOPS = 30
<<<<<<< HEAD
=======
    DETERMINISTIC = True
    CUDNN_DETERMINISTIC = False
>>>>>>> 1f2ee299

if __name__ == "__main__":
    launcher.launch(sys.argv[1:], Defaults, __doc__)<|MERGE_RESOLUTION|>--- conflicted
+++ resolved
@@ -58,11 +58,8 @@
     RESIZED_HEIGHT = 84
     DEATH_ENDS_EPISODE = 'true'
     MAX_START_NULLOPS = 30
-<<<<<<< HEAD
-=======
     DETERMINISTIC = True
     CUDNN_DETERMINISTIC = False
->>>>>>> 1f2ee299
 
 if __name__ == "__main__":
     launcher.launch(sys.argv[1:], Defaults, __doc__)