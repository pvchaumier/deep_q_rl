--- conflicted
+++ resolved
@@ -136,9 +136,6 @@
 void RLGlueController::envInit() {
   unsigned int taskSpecLength = 0;
   unsigned int offset = 0;
-<<<<<<< HEAD
-
-=======
    
   std::string actionSpec;
   char numstr[21]; 
@@ -153,7 +150,6 @@
   actionSpec = std::string("ACTIONS INTS (0 ") + 
     numstr + std::string(") ");
  
->>>>>>> a5f02c32
   // Possibly this should be one big snprintf.
   std::string taskSpec = std::string("") +
     "VERSION RL-Glue-3.0 "+
@@ -161,18 +157,11 @@
     "DISCOUNTFACTOR 1 "+ // Goal is to maximize score... avoid unpleasant tradeoffs with 1
     //modified AD 2014/12/31
     //"OBSERVATIONS INTS (128 0 255)(33600 0 127) "+ // RAM, then screen
-<<<<<<< HEAD
-    "OBSERVATIONS INTS (100800 0 255) "+ // RGB screen
-    //"ACTIONS INTS (0 17) "+ // Inactive PlayerB
-    "ACTIONS INTS (0 17)(18 35) "+ // Two actions: player A and player B
-    "REWARDS (UNSPEC UNSPEC) "+ // While rewards are technically bounded, this is safer
-=======
-    "OBSERVATIONS INTS (8400 0 255) "+ // downsampled bw screen
+    "OBSERVATIONS INTS (100800 0 255) "+ // full rgb screen
     //"ACTIONS INTS (0 17) "+ // Inactive PlayerB 
     actionSpec + 
     //"ACTIONS INTS (0 6)(18 35) "+ // Two actions: player A and player B
     "REWARDS (UNSPEC UNSPEC) "+ // While rewards are technically bounded, this is safer 
->>>>>>> a5f02c32
     "EXTRA Name: Arcade Learning Environment ";
 
   taskSpecLength = taskSpec.length();
@@ -218,19 +207,12 @@
   }
 
   // We expect here an integer-valued action
-<<<<<<< HEAD
-  Action player_a_action = (Action)m_rlglue_action.intArray[0];
-  Action player_b_action = (Action)m_rlglue_action.intArray[1];
-
-  // Filter out non-regular actions ... let RL-Glue deal with those
-  filterActions(player_a_action, player_b_action);
-=======
   Action player_a_action = legal_actions[m_rlglue_action.intArray[0]];
   Action player_b_action = (Action)PLAYER_B_NOOP;
 
   // Filter out non-regular actions ... let RL-Glue deal with those
   //filterActions(player_a_action, player_b_action);
->>>>>>> a5f02c32
+
 
   // Pass these actions to ALE
   reward_t reward = applyActions(player_a_action, player_b_action);
